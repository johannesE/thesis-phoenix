--- conflicted
+++ resolved
@@ -28,12 +28,8 @@
       {:plug, ">= 1.0.0"},
       {:poison, ">= 1.0.0"},
       {:httpoison, "~> 0.11.0"},
-<<<<<<< HEAD
       {:html_sanitize_ex, ">= 1.3.0"},
-=======
-      {:html_sanitize_ex, ">= 1.0.1"},
       {:lz_string, "~> 0.0.7"},
->>>>>>> ad4b91aa
       {:ex_doc, ">= 0.12.0", only: [:dev]},
       {:earmark, ">= 0.2.0", only: [:dev]},
       {:dialyxir, ">= 0.3.5", only: [:dev]},
