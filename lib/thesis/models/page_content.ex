--- conflicted
+++ resolved
@@ -24,7 +24,29 @@
   end
 
   @doc """
-<<<<<<< HEAD
+  Selects the right page content from a list.
+
+      iex> foo = [%Thesis.PageContent{id: 1, page_id: nil, name: "Test"},%Thesis.PageContent{id: 2, page_id: 1, name: "Test"},%Thesis.PageContent{id: 3, page_id: 2, name: "Test"},%Thesis.PageContent{id: 4, page_id: nil, name: "Test2"},%Thesis.PageContent{id: 5, page_id: 1, name: "Test2"}]
+      iex> Thesis.PageContent.find(foo, nil, "Test").id == 1
+      true
+      iex> Thesis.PageContent.find(foo, 1, "Test").id == 2
+      true
+      iex> Thesis.PageContent.find(foo, 2, "Test").id == 3
+      true
+      iex> Thesis.PageContent.find(foo, nil, "Test2").id == 4
+      true
+      iex> Thesis.PageContent.find(foo, 1, "Test2").id == 5
+      true
+      iex> Thesis.PageContent.find(foo, 1, "Test7")
+      nil
+  """
+
+  def find(contents, page_id, name) do
+    contents
+    |> Enum.find(fn c -> c.name == name && c.page_id == page_id end)
+  end
+
+  @doc """
   Returns a keyword list of meta attributes from the serialized data.
   ## Doctests:
 
@@ -51,28 +73,5 @@
     map
     |> Poison.encode!
   end
-=======
-  Selects the right page content from a list.
 
-      iex> foo = [%Thesis.PageContent{id: 1, page_id: nil, name: "Test"},%Thesis.PageContent{id: 2, page_id: 1, name: "Test"},%Thesis.PageContent{id: 3, page_id: 2, name: "Test"},%Thesis.PageContent{id: 4, page_id: nil, name: "Test2"},%Thesis.PageContent{id: 5, page_id: 1, name: "Test2"}]
-      iex> Thesis.PageContent.find(foo, nil, "Test").id == 1
-      true
-      iex> Thesis.PageContent.find(foo, 1, "Test").id == 2
-      true
-      iex> Thesis.PageContent.find(foo, 2, "Test").id == 3
-      true
-      iex> Thesis.PageContent.find(foo, nil, "Test2").id == 4
-      true
-      iex> Thesis.PageContent.find(foo, 1, "Test2").id == 5
-      true
-      iex> Thesis.PageContent.find(foo, 1, "Test7")
-      nil
-  """
-
-  def find(contents, page_id, name) do
-    contents
-    |> Enum.find(fn c -> c.name == name && c.page_id == page_id end)
-  end
-
->>>>>>> a56dbd7a
 end